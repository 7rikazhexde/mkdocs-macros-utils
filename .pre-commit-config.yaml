# pre-commit stop running hooks after the first failure.
fail_fast: true
# A list of repository mappings
repos:
  - repo: https://github.com/pre-commit/pre-commit-hooks
    rev: v5.0.0
    hooks:
      # Remove spaces at end of lines except markdown
      - id: trailing-whitespace
        args: [--markdown-linebreak-ext=md]
        exclude: '(\.obsidian)/.*'
      # Make the last line of the file a newline code
      - id: end-of-file-fixer
        exclude: '(\.obsidian)/.*'
        # Unify line break code to LF
      - id: mixed-line-ending
        args: [--fix=lf]
        exclude: '(\.obsidian/.*)'
      # toml syntax check
      - id: check-toml
      # yaml syntax check
      - id: check-yaml
        # Exclude check for "could not determine a constructor for the tag 'tag:yaml.org,2002:python/name:materialx.emoji.twemoji'"
        args: [--unsafe]

  # https://python-poetry.org/docs/pre-commit-hooks/#usage
  - repo: https://github.com/python-poetry/poetry
<<<<<<< HEAD
    rev: 2.1.0
=======
    rev: 2.1.1
>>>>>>> fcae3243
    hooks:
      - id: poetry-check
        verbose: true
      - id: poetry-lock
        verbose: true

  # [Note] poetry export is not done in pre-commit, but in GitHub Actions (update-requirements-after-dependabot.yml)
  # https://github.com/python-poetry/poetry-plugin-export?tab=readme-ov-file#usage
  #- repo: https://github.com/python-poetry/poetry-plugin-export.git
  #  rev: 1.9.0
  #  hooks:
  #    - id: poetry-export
  #      args: ["-f", "requirements.txt", "-o", "requirements.txt", "--without-hashes"]
  #      verbose: true
  #      files: ^pyproject\.toml$
  #    - id: poetry-export
  #      args: ["--with", "dev", "-f", "requirements.txt", "-o", "requirements-dev.txt", "--without-hashes"]
  #      verbose: true
  #      files: ^pyproject\.toml$

  # https://github.com/shellcheck-py/shellcheck-py?tab=readme-ov-file#usage
  - repo: https://github.com/shellcheck-py/shellcheck-py
    rev: v0.10.0.1
    hooks:
      - id: shellcheck

  - repo: https://github.com/rhysd/actionlint
    rev: v1.7.7
    hooks:
      - id: actionlint

  # Reference: https://github.com/DavidAnson/markdownlint-cli2#overview
  # > markdownlint-cli is a traditional command-line interface for markdownlint.
  - repo: https://github.com/igorshubovych/markdownlint-cli
    rev: v0.44.0
    hooks:
      - id: markdownlint
        args: [
          "--config",
          ".markdownlint.jsonc",
          "--ignore",
          "templates/**/*.md",
          "README.md",
          "docs/**/*.md"
        ]

  - repo: https://github.com/charliermarsh/ruff-pre-commit
    rev: v0.9.7
    hooks:
      - id: ruff
        args: ["--fix"]
      - id: ruff-format

  - repo: https://github.com/pre-commit/mirrors-mypy
    rev: v1.15.0
    hooks:
      - id: mypy
        additional_dependencies: [types-requests==2.32.0.20240622]
        args: [--config-file=pyproject.toml]
        exclude: ^docs/gist/<|MERGE_RESOLUTION|>--- conflicted
+++ resolved
@@ -25,11 +25,7 @@
 
   # https://python-poetry.org/docs/pre-commit-hooks/#usage
   - repo: https://github.com/python-poetry/poetry
-<<<<<<< HEAD
-    rev: 2.1.0
-=======
     rev: 2.1.1
->>>>>>> fcae3243
     hooks:
       - id: poetry-check
         verbose: true
